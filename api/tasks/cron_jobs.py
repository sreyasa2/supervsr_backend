--- conflicted
+++ resolved
@@ -90,7 +90,6 @@
             if frame_path is None:
                 continue
 
-<<<<<<< HEAD
             # Process the screenshot with grid dimensions
             screenshot_processor.process_screenshot(
                 stream_id=stream.id,
@@ -99,27 +98,6 @@
                 grid_rows=GRID_ROWS,  
                 grid_cols=GRID_COLS
             )
-=======
-            # Format current time as yy-mm-dd--hour--min--second
-            current_time = datetime.now().strftime('%y-%m-%d--%H--%M--%S')
-            file_name = f"screenshots/{stream.id}-{stream.name.replace(' ', '_')}-{current_time}.jpg"
-
-            # Upload to GCS
-            try:
-                blob = bucket.blob(file_name)
-                blob.upload_from_filename(frame_path)
-            except Exception as e:
-                logger.error(f"Upload failed for {stream.name}: {e}") 
-
-            # Save locally
-            try:
-                local_dir = os.path.join('uploads', 'screenshots')
-                os.makedirs(local_dir, exist_ok=True)
-                local_path = os.path.join(local_dir, os.path.basename(file_name))
-                shutil.copy2(frame_path, local_path)
-            except Exception as e:
-                logger.error(f"Local save failed for {stream.name}: {e}")
->>>>>>> 62d50bb9
 
 def register_cron_jobs(scheduler, app):
     # Check if jobs are already registered
